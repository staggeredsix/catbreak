"""Utilities for collecting and rating feel‑good news articles.

The module caches processed URLs in a small SQLite database to avoid
<<<<<<< HEAD
duplicating work. Articles are fetched and scored before being returned to
the caller.

Earlier versions queried the Tavily API using GET requests or through direct
``httpx`` calls which yielded ``405 Method Not Allowed`` responses. Tavily
requires POST requests with specific headers, so we now invoke the endpoint
via the system ``curl`` command and send the JSON payload manually.
=======
duplicating work.  Articles are fetched and scored before being returned to
the caller.

The previous implementation called the Tavily API directly using an HTTP GET
request which is no longer supported by the service.  Tavily now expects
requests to be made with a POST request containing a small JSON payload.
Attempting to hit the old endpoint resulted in ``405 Method Not Allowed``
responses.  The code below performs the POST request manually via ``httpx`` and
reads the API key from ``TAVILY_API_KEY`` so that searches work again.

>>>>>>> 6261003c
"""

from __future__ import annotations

<<<<<<< HEAD
import json
import logging
import os
import sqlite3
import subprocess
from typing import List, Tuple

from newspaper import Article as NewsArticle

=======
import logging
import os
import sqlite3
from typing import List, Tuple

import httpx
from newspaper import Article as NewsArticle


>>>>>>> 6261003c
# ---------------------------------------------------------------------------
# Configuration & logging
# ---------------------------------------------------------------------------

DB_PATH = "cache.db"
logger = logging.getLogger("backend.scraper")

<<<<<<< HEAD
_tavily_api_key = os.getenv(
    "TAVILY_API_KEY", "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"
)
=======

_tavily_api_key = os.getenv(
    "TAVILY_API_KEY", "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"
)
_tavily_headers = {"Content-Type": "application/json", "X-API-Key": _tavily_api_key}

>>>>>>> 6261003c


# ---------------------------------------------------------------------------
# SQLite helpers
# ---------------------------------------------------------------------------


def init_db() -> None:
    """Initialise the SQLite database used for caching processed URLs."""

    logger.info("Initializing SQLite cache database at %s", DB_PATH)
    conn = sqlite3.connect(DB_PATH)
    cur = conn.cursor()
    cur.execute(
        """
        CREATE TABLE IF NOT EXISTS watched (
            url TEXT PRIMARY KEY,
            watched_at TIMESTAMP DEFAULT CURRENT_TIMESTAMP
        )
        """
    )
    conn.commit()
    conn.close()


def is_watched(url: str) -> bool:
    """Return ``True`` if ``url`` has already been processed."""

    logger.debug("Checking if URL has been watched: %s", url)
    conn = sqlite3.connect(DB_PATH)
    cur = conn.cursor()
    cur.execute("SELECT 1 FROM watched WHERE url = ?", (url,))
    found = cur.fetchone() is not None
    conn.close()
    return found


def mark_watched(url: str) -> None:
    """Persist ``url`` in the cache so we do not process it again."""

    logger.info("Marking URL as watched: %s", url)
    conn = sqlite3.connect(DB_PATH)
    cur = conn.cursor()
    cur.execute("INSERT OR IGNORE INTO watched (url) VALUES (?)", (url,))
    conn.commit()
    conn.close()


# ---------------------------------------------------------------------------
# Tavily search helper
# ---------------------------------------------------------------------------


def tavily_search(query: str, max_results: int = 30) -> List[str]:
    """Search Tavily for ``query`` and return a list of result URLs."""

<<<<<<< HEAD
    logger.info(
        "Performing Tavily search for query: %s (max %d results)", query, max_results
    )
    payload = {
        "query": query,
        "topic": "general",
        "search_depth": "basic",
        "max_results": max_results,
    }
    cmd = [
        "curl",
        "--silent",
        "--show-error",
        "--request",
        "POST",
        "--url",
        "https://api.tavily.com/search",
        "--header",
        f"Authorization: Bearer {_tavily_api_key}",
        "--header",
        "Content-Type: application/json",
        "--data",
        json.dumps(payload),
    ]
    try:
        result = subprocess.run(
            cmd, capture_output=True, text=True, timeout=30, check=True
        )
        data = json.loads(result.stdout or "{}")
        urls = [r["url"] for r in data.get("results", [])]
        logger.debug("Tavily returned %d URLs", len(urls))
        return urls
    except subprocess.CalledProcessError as exc:  # pragma: no cover - curl errors
        logger.error("Tavily curl call failed: %s", exc)
    except json.JSONDecodeError:  # pragma: no cover - bad response
        logger.exception("Failed to decode Tavily response")
=======

    logger.info(
        "Performing Tavily search for query: %s (max %d results)", query, max_results
    )
    payload = {"query": query, "max_results": max_results}
    try:
        resp = httpx.post(
            "https://api.tavily.com/search",
            json=payload,
            headers=_tavily_headers,
            timeout=30.0,
        )
        resp.raise_for_status()
        urls = [r["url"] for r in resp.json().get("results", [])]

        logger.debug("Tavily returned %d URLs", len(urls))
        return urls
    except httpx.HTTPStatusError as exc:  # pragma: no cover - network errors
        logger.error("Tavily API error: %s", exc)
>>>>>>> 6261003c
    except Exception:  # pragma: no cover - defensive
        logger.exception("Unexpected error while querying Tavily")
    return []


# ---------------------------------------------------------------------------
# Article fetching & rating
# ---------------------------------------------------------------------------


def fetch_article(url: str) -> Tuple[str, str]:
    """Download and parse an article using ``newspaper3k``.

    Returns a tuple ``(title, summary)``.
    """

    logger.info("Fetching article from URL: %s", url)
    article = NewsArticle(url)
    article.download()
    article.parse()
    article.nlp()
    logger.debug("Fetched article – title: %s", article.title[:60])
    return article.title, article.summary


def rate_article(content: str) -> int:
    """Very naive "feel‑good" scorer.

    Positive words add points, negative words subtract.
    Result is clamped to the range 1‑10.
    """

    positives = [
        "help",
        "kind",
        "success",
        "hope",
        "inspire",
        "joy",
        "uplift",
        "community",
        "cure",
        "breakthrough",
    ]

    negatives = ["war", "crime", "death", "disaster", "crisis", "fail", "tragedy"]
    content_lc = content.lower()
    score = sum(word in content_lc for word in positives) - sum(
        word in content_lc for word in negatives
    )
    rating = max(1, min(10, score + 5))
    logger.debug("Rating article – score: %d, final rating: %d", score, rating)
    return rating


def get_few_good_articles() -> List[dict]:
    """Return up to five feel‑good articles with basic metadata."""

    logger.info("Fetching a fresh batch of feel‑good articles")
    init_db()
    query = "feel good news positive uplifting recent"
    urls = tavily_search(query, max_results=30)

    articles: List[dict] = []
    for url in urls:
        if is_watched(url):
            logger.debug("Skipping already‑watched URL: %s", url)
            continue
        try:
            title, summary = fetch_article(url)
            rating = rate_article(summary)
            articles.append(
                {"title": title, "summary": summary, "url": url, "rating": rating}
            )
            mark_watched(url)
            logger.info("Collected article %d – %s", len(articles), title[:60])
        except Exception:  # pragma: no cover – individual failures are expected
            logger.exception("Failed to process URL %s", url)
            continue
        if len(articles) >= 5:
            break

    if len(articles) < 5:
        logger.warning(
            "Only %d articles were collected; fewer than the desired 5.", len(articles)
        )
        # In a real project you might fallback to cached data here.

    return articles


__all__ = [
    "fetch_article",
    "get_few_good_articles",
    "init_db",
    "is_watched",
    "mark_watched",
    "rate_article",
    "tavily_search",
]
<|MERGE_RESOLUTION|>--- conflicted
+++ resolved
@@ -1,7 +1,6 @@
 """Utilities for collecting and rating feel‑good news articles.
 
 The module caches processed URLs in a small SQLite database to avoid
-<<<<<<< HEAD
 duplicating work. Articles are fetched and scored before being returned to
 the caller.
 
@@ -9,23 +8,12 @@
 ``httpx`` calls which yielded ``405 Method Not Allowed`` responses. Tavily
 requires POST requests with specific headers, so we now invoke the endpoint
 via the system ``curl`` command and send the JSON payload manually.
-=======
-duplicating work.  Articles are fetched and scored before being returned to
-the caller.
-
-The previous implementation called the Tavily API directly using an HTTP GET
-request which is no longer supported by the service.  Tavily now expects
-requests to be made with a POST request containing a small JSON payload.
-Attempting to hit the old endpoint resulted in ``405 Method Not Allowed``
-responses.  The code below performs the POST request manually via ``httpx`` and
-reads the API key from ``TAVILY_API_KEY`` so that searches work again.
-
->>>>>>> 6261003c
+
 """
 
 from __future__ import annotations
 
-<<<<<<< HEAD
+
 import json
 import logging
 import os
@@ -35,17 +23,7 @@
 
 from newspaper import Article as NewsArticle
 
-=======
-import logging
-import os
-import sqlite3
-from typing import List, Tuple
-
-import httpx
-from newspaper import Article as NewsArticle
-
-
->>>>>>> 6261003c
+
 # ---------------------------------------------------------------------------
 # Configuration & logging
 # ---------------------------------------------------------------------------
@@ -53,18 +31,11 @@
 DB_PATH = "cache.db"
 logger = logging.getLogger("backend.scraper")
 
-<<<<<<< HEAD
+
 _tavily_api_key = os.getenv(
     "TAVILY_API_KEY", "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"
 )
-=======
-
-_tavily_api_key = os.getenv(
-    "TAVILY_API_KEY", "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"
-)
-_tavily_headers = {"Content-Type": "application/json", "X-API-Key": _tavily_api_key}
-
->>>>>>> 6261003c
+
 
 
 # ---------------------------------------------------------------------------
@@ -121,7 +92,6 @@
 def tavily_search(query: str, max_results: int = 30) -> List[str]:
     """Search Tavily for ``query`` and return a list of result URLs."""
 
-<<<<<<< HEAD
     logger.info(
         "Performing Tavily search for query: %s (max %d results)", query, max_results
     )
@@ -158,27 +128,7 @@
         logger.error("Tavily curl call failed: %s", exc)
     except json.JSONDecodeError:  # pragma: no cover - bad response
         logger.exception("Failed to decode Tavily response")
-=======
-
-    logger.info(
-        "Performing Tavily search for query: %s (max %d results)", query, max_results
-    )
-    payload = {"query": query, "max_results": max_results}
-    try:
-        resp = httpx.post(
-            "https://api.tavily.com/search",
-            json=payload,
-            headers=_tavily_headers,
-            timeout=30.0,
-        )
-        resp.raise_for_status()
-        urls = [r["url"] for r in resp.json().get("results", [])]
-
-        logger.debug("Tavily returned %d URLs", len(urls))
-        return urls
-    except httpx.HTTPStatusError as exc:  # pragma: no cover - network errors
-        logger.error("Tavily API error: %s", exc)
->>>>>>> 6261003c
+
     except Exception:  # pragma: no cover - defensive
         logger.exception("Unexpected error while querying Tavily")
     return []
