--- conflicted
+++ resolved
@@ -6,17 +6,11 @@
 
 The previous implementation called the Tavily API directly using an HTTP GET
 request which is no longer supported by the service.  Tavily now expects
-<<<<<<< HEAD
 requests to be made with a POST request containing a small JSON payload.
 Attempting to hit the old endpoint resulted in ``405 Method Not Allowed``
 responses.  The code below performs the POST request manually via ``httpx`` and
 reads the API key from ``TAVILY_API_KEY`` so that searches work again.
-=======
-requests to be made via their official client which performs a POST request.
-Attempting to hit the old endpoint resulted in ``405 Method Not Allowed``
-responses.  The code below uses the official client and reads the API key from
-``TAVILY_API_KEY`` so that searches work again.
->>>>>>> 191e9575
+
 """
 
 from __future__ import annotations
@@ -28,10 +22,7 @@
 
 import httpx
 from newspaper import Article as NewsArticle
-<<<<<<< HEAD
-=======
-from tavily import TavilyClient
->>>>>>> 191e9575
+
 
 # ---------------------------------------------------------------------------
 # Configuration & logging
@@ -40,16 +31,12 @@
 DB_PATH = "cache.db"
 logger = logging.getLogger("backend.scraper")
 
-<<<<<<< HEAD
+
 _tavily_api_key = os.getenv(
     "TAVILY_API_KEY", "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"
 )
 _tavily_headers = {"Content-Type": "application/json", "X-API-Key": _tavily_api_key}
-=======
-_tavily_api_key = os.getenv("TAVILY_API_KEY", "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")
-_tavily_client = TavilyClient(api_key=_tavily_api_key)
-logger.info("Using Tavily client instance: %s", type(_tavily_client).__name__)
->>>>>>> 191e9575
+
 
 
 # ---------------------------------------------------------------------------
@@ -106,7 +93,7 @@
 def tavily_search(query: str, max_results: int = 30) -> List[str]:
     """Search Tavily for ``query`` and return a list of result URLs."""
 
-<<<<<<< HEAD
+
     logger.info(
         "Performing Tavily search for query: %s (max %d results)", query, max_results
     )
@@ -120,12 +107,7 @@
         )
         resp.raise_for_status()
         urls = [r["url"] for r in resp.json().get("results", [])]
-=======
-    logger.info("Searching Tavily for query: %s", query)
-    try:
-        response = _tavily_client.search(query, max_results=max_results)
-        urls = [r["url"] for r in response.get("results", [])]
->>>>>>> 191e9575
+
         logger.debug("Tavily returned %d URLs", len(urls))
         return urls
     except httpx.HTTPStatusError as exc:  # pragma: no cover - network errors
